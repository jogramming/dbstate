// Package dbstate is a package that provides a discord state tracker using badger as the underlying store
// allowing for the state to grow beyond the avilable system memory
package dbstate

//go:generate go run "cmd/gen_iterators/gen_iterators.go" -out "iterators_gen.go"

import (
	"bytes"
	"fmt"
	"github.com/Sirupsen/logrus"
	"github.com/bwmarrin/discordgo"
	"github.com/dgraph-io/badger"
	"github.com/json-iterator/go"
	"github.com/pkg/errors"
	"os"
	"path/filepath"
	"sync"
	"time"
)

const (
	VersionMajor = 0
	VersionMinor = 1
	VersionPatch = 0

	// The database format version, different versions are incompatible with eachother
	// pre-v2 were string based keys
	// v2 introduced compact binary keys
	// v3 changed the format itself to json
	FormatVersion = 3
)

var (
	VersionString = fmt.Sprintf("%d.%d.%d", VersionMajor, VersionMinor, VersionPatch)
)

var (
	// Used when the loaded db version differs from the one used in this package version
	ErrDifferentFormatVersion = errors.New("Trying to open database with different format version than the current one.")
)

type State struct {
	DB *badger.DB

	opts *Options

	numShards int

	memoryState *memoryState

	// Reuse the buffers used for encoding values into state
	shards []*shardWorker

	// Filters multiple presence updates from the same users in the same moment (by e.g sharing multiple servers with the bot)
	presenceUpdateFilter *presenceUpdateFilter

	stopChan chan interface{}
}

type Logger interface {
	LogWarn(...interface{})
	LogError(...interface{})
	LogInfo(...interface{})
}

type shardWorker struct {
	State *State

	shardID int
	buffer  *bytes.Buffer
	encoder *jsoniter.Encoder
	working bool

	// Used for the channel sync mode
	eventChan chan interface{}

	// Used for the mutex sync mode
	mu *sync.Mutex
}

// Small in memory state that holds a small amount of information
type memoryState struct {
	sync.RWMutex

	User *discordgo.User
}

type Options struct {
	// Badger db options
	// If nil, then it will use the default badger db options
	// with path to /tmp/
	DBOpts *badger.Options

	// channelSyncMode: if this is set it will also spin up the event channel receivers per shard
	// set this is you're gonna use the channel sync mode (see State.HandleEvent*)
	UseChannelSyncMode bool

	// Wether to track messages and eventually expire them (ttl = time to live)
	TrackMessages bool
	MessageTTL    time.Duration

	TrackPresences bool
	TrackMembers   bool
	TrackRoles     bool
	TrackChannels  bool

	// Set to keep old messages in state from previous runs
	KeepOldMessagesOnStart bool

	// Custom logger to use, the state itself implements this so it defaults to state if nil
	Logger Logger
}

// ReommendedBadgerOptions returns the recommended options for badger
// to be used
// This is mostly TODO and requires more profiling
func RecommendedBadgerOptions(dir string) *badger.Options {
	opts := badger.DefaultOptions

	if dir == "" {
		dir = fmt.Sprintf(filepath.Join(os.TempDir(), fmt.Sprintf("dbstate_%d", time.Now().Unix())))
	}

	opts.Dir = dir
	opts.ValueDir = dir

	// Disable this for faster writes
	opts.SyncWrites = false

	return &opts
}

// NewState creates a new state tracker, or an error if something went wrong
func NewState(numShards int, options Options) (*State, error) {
	if options.DBOpts == nil {
		options.DBOpts = RecommendedBadgerOptions("")
	}

	err := initFolder(options.DBOpts.Dir)
	if err != nil {
		return nil, errors.WithMessage(err, "InitFolder")
	}

	db, err := badger.Open(*options.DBOpts)
	if err != nil {
		return nil, errors.WithMessage(err, "BadgerOpen")
	}

	if numShards < 1 {
		numShards = 1
	}

	shards := make([]*shardWorker, numShards)

	s := &State{
		DB:                   db,
		opts:                 &options,
		numShards:            numShards,
		shards:               shards,
		memoryState:          &memoryState{},
		presenceUpdateFilter: &presenceUpdateFilter{numShards: numShards},
		stopChan:             make(chan interface{}),
	}

	if options.Logger == nil {
		options.Logger = s
	}

	err = s.initDB()
	if err != nil {
		return nil, errors.WithMessage(err, "initDB")
	}

	go s.gcWorker()
	s.initWorkers(shards, options.UseChannelSyncMode)
	return s, nil
}

// Close shuts the tracker down, closing the DB aswell
func (s *State) Close() {
	close(s.stopChan)
	s.DB.Close()
}

func (s *State) gcWorker() {
	t1m := time.NewTicker(time.Minute)
	t1s := time.NewTicker(time.Second)
	for {
		select {
		case <-s.stopChan:
			t1m.Stop()
			t1s.Stop()
			return
		case <-t1s.C:
			s.presenceUpdateFilter.clear()
		case <-t1m.C:
			s.opts.Logger.LogInfo("Starting badger gc...")

			// Enabling this made all the keys suddenly stop working, I think I may be doing something wrong in this regard.
			// db.PurgeOlderVersions()

			s.DB.RunValueLogGC(0.5)
			s.opts.Logger.LogInfo("Done with badger gc.")
		}
	}
}

func (s *State) initWorkers(workers []*shardWorker, run bool) {
	for i, _ := range workers {
		workers[i] = &shardWorker{
			State:     s,
			shardID:   i,
			buffer:    new(bytes.Buffer),
			eventChan: make(chan interface{}, 10),
		}

		workers[i].encoder = jsoniter.NewEncoder(workers[i].buffer)

		if run {
			go workers[i].run()
		}
	}
}

type MetaInfo struct {
	FormatVersion int
}

func (s *State) initDB() error {
	var meta *MetaInfo
	err := s.GetKey(nil, KeyMeta, &meta)
	if err != nil {
		if err == badger.ErrKeyNotFound {
			meta = &MetaInfo{
				FormatVersion: FormatVersion,
			}
			return s.SetKey(nil, nil, nil, KeyMeta, meta)
		}

		return err
	}

	if meta.FormatVersion != FormatVersion {
		return ErrDifferentFormatVersion
	}

	err = s.flushOldDBData()
	return errors.WithMessage(err, "flushOldDBData")
}

func (s *State) flushOldDBData() error {
<<<<<<< HEAD
	// s.opts.Logger.LogInfo("Flushing old db data")
=======
	s.opts.Logger.LogInfo("Flushing old DB data...")
>>>>>>> bd3cdcc9

	// We have to use multiple transactions otherwise it gets too big
	done := false
	first := true
	delCount := 0
	for !done {
		curKey := []byte{}

		err := s.DB.Update(func(txn *badger.Txn) error {

			opts := badger.DefaultIteratorOptions
			opts.PrefetchValues = false
			it := txn.NewIterator(opts)

			if first {
				it.Rewind()
				first = false
			} else {
				it.Seek(curKey)
			}

			i := 0
			for ; it.Valid(); it.Next() {
				if s.opts.KeepOldMessagesOnStart && it.ValidForPrefix([]byte{byte(KeyTypeChannelMessage)}) {
					// Keep old messages
					continue
				}

				if it.ValidForPrefix(KeyMeta) {
					// Meta
					continue
				}

				i++
				if i >= 100000 {
					return nil
				}
				delCount++
				item := it.Item()
				key := item.Key()
				curKey = make([]byte, len(key))
				copy(curKey, key)

				err := txn.Delete(curKey)
				if err != nil {
					return err
				}
			}

			done = true
			return nil
		})

		if err != nil {
			return err
		}

		// s.opts.Logger.LogInfo("Deleted: ", delCount, ", ", string(curKey[0]), curKey)
		delCount = 0
	}

	s.opts.Logger.LogInfo("Done flushing old DB data.")

	return nil
}

func initFolder(path string) error {
	if path == "" {
		return errors.New("No path specified.")
	}

	if path == "/" {
		return errors.New("Passed root FS as path, are you trying to break your system?")
	}

	err := os.MkdirAll(path, os.ModeDir|os.ModePerm)
	return errors.WithMessage(err, "Failed creating db folder.")
}

// Standard implementation of the logger
func (s *State) LogWarn(m ...interface{}) {
	logrus.Warn(append([]interface{}{"[DBState]: "}, m...)...)
}
func (s *State) LogError(m ...interface{}) {
	logrus.Error(append([]interface{}{"[DBState]: "}, m...)...)
}
func (s *State) LogInfo(m ...interface{}) {
	logrus.Info(append([]interface{}{"[DBState]: "}, m...)...)
}<|MERGE_RESOLUTION|>--- conflicted
+++ resolved
@@ -249,11 +249,8 @@
 }
 
 func (s *State) flushOldDBData() error {
-<<<<<<< HEAD
-	// s.opts.Logger.LogInfo("Flushing old db data")
-=======
+
 	s.opts.Logger.LogInfo("Flushing old DB data...")
->>>>>>> bd3cdcc9
 
 	// We have to use multiple transactions otherwise it gets too big
 	done := false
